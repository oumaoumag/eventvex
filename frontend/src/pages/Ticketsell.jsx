--- conflicted
+++ resolved
@@ -158,9 +158,6 @@
         updateMapMarkers();
       }, 300);
     }
-<<<<<<< HEAD
-  }, [filteredEvents, userLocation]);
-=======
   }, [mapInstanceRef.current, filteredEvents]);
 
   // Check if map needs reinitialization when component becomes visible
@@ -234,7 +231,6 @@
       observer.disconnect();
     };
   }, []);
->>>>>>> 62ef0145
 
   // Get user's current location
   const getUserLocation = () => {
